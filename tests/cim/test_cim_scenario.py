# Copyright (c) Microsoft Corporation.
# Licensed under the MIT license.


import os
import unittest

from maro.event_buffer import EventBuffer, EventState
<<<<<<< HEAD
from maro.simulator.scenarios.cim.business_engine import CimBusinessEngine, Events
from .mock_data_container import MockDataContainer

=======
from maro.simulator.scenarios.cim.business_engine import CimBusinessEngine, CimEventType
>>>>>>> fb26bbff
from tests.utils import next_step

from .mock_data_container import MockDataContainer

MAX_TICK = 20

def setup_case(case_name: str):
    eb = EventBuffer()
    case_folder = os.path.join("tests", "data", "cim", case_name)

    CimBusinessEngine.__init__ = mock_cim_init_func

    be = CimBusinessEngine(eb, case_folder, MAX_TICK)

    return eb, be


def mock_cim_init_func(self, event_buffer, topology_path, max_tick):

    self._start_tick = 0
    self._max_tick = max_tick
    self._topology_path = topology_path
    self._event_buffer = event_buffer
    self._max_snapshots = None
    self._snapshot_resolution = 1
    
    self._data_cntr = MockDataContainer(topology_path)

    self._vessels = []
    self._ports = []
    self._frame = None

    self._init_frame()

    self._snapshots = self._frame.snapshots

    self._register_events()

    self._load_departure_events()

class TestCimScenarios(unittest.TestCase):
    def setUp(self):
        pass

    def test_init_state(self):
        eb: EventBuffer = None
        be: CimBusinessEngine = None
        eb, be = setup_case("case_01")

        # check frame
        self.assertEqual(3, len(be.frame.ports), "static node number should be same with port number after "
                                                         "initialization")
        self.assertEqual(2, len(be.frame.vessels), "dynamic node number should be same with vessel number "
                                                          "after initialization")

        # check snapshot
        self.assertEqual(MAX_TICK, len(be.snapshots), f"snapshots should be {MAX_TICK} after initialization")

    def test_vessel_moving_correct(self):
        eb, be = setup_case("case_01")
        tick = 0

        #####################################
        # STEP : beginning
        v = be._vessels[0]

        self.assertEqual(0, v.next_loc_idx, "next_loc_idx of vessel 0 should be 0 at beginning")
        self.assertEqual(0, v.last_loc_idx, "last_loc_idx of vessel 0 should be 0 at beginning")

        stop = be._data_cntr.vessel_stops[0, v.next_loc_idx]

        self.assertEqual(0, stop.port_idx, "vessel 0 should parking at port 0 at beginning")

        v = be._vessels[1]

        self.assertEqual(0, v.next_loc_idx, "next_loc_idx of vessel 1 should be 0 at beginning")
        self.assertEqual(0, v.last_loc_idx, "last_loc_idx of vessel 1 should be 0 at beginning")

        stop = be._data_cntr.vessel_stops[1, v.next_loc_idx]

        self.assertEqual(1, stop.port_idx, "vessel 1 should parking at port 1 at beginning")

        #####################################
        # STEP : tick = 2
        for i in range(3):
            next_step(eb, be, tick)

            tick += 1

        v = be._vessels[0]

        # if these 2 idx not equal, then means at sailing state
        self.assertEqual(1, v.next_loc_idx, "next_loc_idx of vessel 0 should be 1 at tick 2")
        self.assertEqual(0, v.last_loc_idx, "last_loc_idx of vessel 0 should be 0 at tick 2")

        v = be._vessels[1]

        self.assertEqual(1, v.next_loc_idx, "next_loc_idx of vessel 1 should be 1 at tick 2")
        self.assertEqual(0, v.last_loc_idx, "last_loc_idx of vessel 1 should be 0 at tick 2")

        v = be.snapshots["matrices"][2::"vessel_plans"]
        
        # since we already fixed the vessel plans, we just check the value
        for i in range(2):
            self.assertEqual(11, v[i*3+0])
            self.assertEqual(-1, v[i*3+1])
            self.assertEqual(13, v[i*3+2])

        #####################################
        # STEP : tick = 8
        for i in range(6):
            next_step(eb, be, tick)

            tick += 1

        v = be._vessels[0]

        # vessel 0 parking
        self.assertEqual(1, v.next_loc_idx, "next_loc_idx of vessel 0 should be 1 at tick 8")
        self.assertEqual(1, v.last_loc_idx, "last_loc_idx of vessel 0 should be 1 at tick 8")

        stop = be._data_cntr.vessel_stops[0, v.next_loc_idx]

        self.assertEqual(1, stop.port_idx, "vessel 0 should parking at port 1 at tick 8")

        v = be._vessels[1]

        # vessel 1 sailing
        self.assertEqual(1, v.next_loc_idx, "next_loc_idx of vessel 1 should be 1 at tick 8")
        self.assertEqual(0, v.last_loc_idx, "last_loc_idx of vessel 1 should be 0 at tick 8")

        #####################################
        # STEP : tick = 10
        for i in range(2):
            next_step(eb, be, tick)

            tick += 1

        v = be._vessels[0]

        # vessel 0 parking
        self.assertEqual(1, v.next_loc_idx, "next_loc_idx of vessel 0 should be 1 at tick 10")
        self.assertEqual(1, v.last_loc_idx, "last_loc_idx of vessel 0 should be 1 at tick 10")

        v = be._vessels[1]

        # vessel 1 parking
        self.assertEqual(1, v.next_loc_idx, "next_loc_idx of vessel 1 should be 1 at tick 10")
        self.assertEqual(1, v.last_loc_idx, "last_loc_idx of vessel 1 should be 1 at tick 10")

        #####################################
        # STEP : tick = 11
        for i in range(1):
            next_step(eb, be, tick)

            tick += 1

        v = be._vessels[0]

        # vessel 0 parking
        self.assertEqual(2, v.next_loc_idx, "next_loc_idx of vessel 0 should be 2 at tick 11")
        self.assertEqual(1, v.last_loc_idx, "last_loc_idx of vessel 0 should be 1 at tick 11")

        v = be._vessels[1]

        # vessel 1 parking
        self.assertEqual(1, v.next_loc_idx, "next_loc_idx of vessel 1 should be 1 at tick 11")
        self.assertEqual(1, v.last_loc_idx, "last_loc_idx of vessel 1 should be 1 at tick 11")

        next_step(eb, be, tick)  # move the env to next step, so it will take snapshot for current tick 11

        # we have hard coded the future stops, here we just check if the value correct at each tick
        for i in range(tick - 1):
            # check if the future stop at tick 8 (vessel 0 arrive at port 1)
            stop_list = be.snapshots["vessels"][i:0:["past_stop_list", "past_stop_tick_list"]]

            self.assertEqual(-1, stop_list[0])
            self.assertEqual(-1, stop_list[2])

            stop_list = be.snapshots["vessels"][i:0:["future_stop_list", "future_stop_tick_list"]]

            self.assertEqual(2, stop_list[0])
            self.assertEqual(3, stop_list[1])
            self.assertEqual(4, stop_list[2])
            self.assertEqual(4, stop_list[3])
            self.assertEqual(10, stop_list[4])
            self.assertEqual(20, stop_list[5])

            # check if statistics data correct
            order_states = be.snapshots["ports"][i:0:["shortage", "acc_shortage", "booking", "acc_booking"]]

            # all the value should be 0 for this case
            self.assertEqual(0, order_states[0], f"shortage of port 0 should be 0 at tick {i}")
            self.assertEqual(0, order_states[1], f"acc_shortage of port 0 should be 0 until tick {i}")
            self.assertEqual(0, order_states[2], f"booking of port 0 should be 0 at tick {i}")
            self.assertEqual(0, order_states[3], f"acc_booking of port 0 should be 0 until tick {i}")

            # check fulfillment
            fulfill_states = be.snapshots["ports"][i:0:["fulfillment", "acc_fulfillment"]]

            self.assertEqual(0, fulfill_states[0], f"fulfillment of port 0 should be 0 at tick {i}")
            self.assertEqual(0, fulfill_states[1], f"acc_fulfillment of port 0 should be 0 until tick {i}")

        v = be.snapshots["matrices"][2:: "vessel_plans"]

        # since we already fixed the vessel plans, we just check the value
        for i in range(2):
            self.assertEqual(11, v[i*3+0])
            self.assertEqual(-1, v[i*3+1])
            self.assertEqual(13, v[i*3+2])

    def test_order_state(self):
        eb, be = setup_case("case_02")
        tick = 0

        p = be._ports[0]

        self.assertEqual(0, p.booking, "port 0 have no booking at beginning")
        self.assertEqual(0, p.shortage, "port 0 have no shortage at beginning")
        self.assertEqual(100, p.empty, "port 0 have 100 empty containers at beginning")

        #####################################
        # STEP : tick = 0
        for i in range(1):
            next_step(eb, be, tick)
            tick += 1

        # there should be 10 order generated at tick 0
        self.assertEqual(10, p.booking, "port 0 should have 10 bookings at tick 0")
        self.assertEqual(0, p.shortage, "port 0 have no shortage at tick 0")
        self.assertEqual(90, p.empty, "port 0 have 90 empty containers at tick 0")

        #####################################
        # STEP : tick = 1
        for i in range(1):
            next_step(eb, be, tick)
            tick += 1

        # we have 0 booking, so no shortage
        self.assertEqual(0, p.booking, "port 0 should have 0 bookings at tick 1")
        self.assertEqual(0, p.shortage, "port 0 have no shortage at tick 1")
        self.assertEqual(90, p.empty, "port 0 have 90 empty containers at tick 1")

        #####################################
        # STEP : tick = 3
        for i in range(2):
            next_step(eb, be, tick)
            tick += 1

        # there is an order that take 40 containers
        self.assertEqual(40, p.booking, "port 0 should have 40 booking at tick 3")
        self.assertEqual(0, p.shortage, "port 0 have no shortage at tick 3")
        self.assertEqual(50, p.empty, "port 0 have 90 empty containers at tick 3")

        #####################################
        # STEP : tick = 7
        for i in range(4):
            next_step(eb, be, tick)
            tick += 1

        # there is an order that take 51 containers
        self.assertEqual(51, p.booking, "port 0 should have 51 booking at tick 7")
        self.assertEqual(1, p.shortage, "port 0 have 1 shortage at tick 7")
        self.assertEqual(0, p.empty, "port 0 have 0 empty containers at tick 7")

        # push the simulator to next tick to update snapshot
        next_step(eb, be, tick)

        # check if there is any container missing
        total_cntr_number = sum([port.empty for port in be._ports]) + \
                            sum([vessel.empty for vessel in be._vessels]) + \
                            sum([port.full for port in be._ports]) + \
                            sum([vessel.full for vessel in be._vessels])

        # check if statistics data correct
        order_states = be.snapshots["ports"][7:0:["shortage", "acc_shortage", "booking", "acc_booking"]]

        # all the value should be 0 for this case
        self.assertEqual(1, order_states[0], f"shortage of port 0 should be 0 at tick {i}")
        self.assertEqual(1, order_states[1], f"acc_shortage of port 0 should be 0 until tick {i}")
        self.assertEqual(51, order_states[2], f"booking of port 0 should be 0 at tick {i}")
        self.assertEqual(101, order_states[3], f"acc_booking of port 0 should be 0 until tick {i}")

        # check fulfillment
        fulfill_states = be.snapshots["ports"][7:0:["fulfillment", "acc_fulfillment"]]

        self.assertEqual(50, fulfill_states[0], f"fulfillment of port 0 should be 50 at tick {i}")
        self.assertEqual(100, fulfill_states[1], f"acc_fulfillment of port 0 should be 100 until tick {i}")

    def test_order_load_discharge_state(self):
        eb, be = setup_case("case_03")
        tick = 0

        #####################################
        # STEP : tick = 5
        for i in range(6):
            next_step(eb, be, tick)
            tick += 1

        # check if we have load all 50 full container
        p = be._ports[0]
        v = be._vessels[0]

        self.assertEqual(0, p.full, "port 0 should have no full at tick 5")
        self.assertEqual(50, v.full, "all 50 full container should be loaded on vessel 0")
        self.assertEqual(50, p.empty, "remaining empty should be 50 after order generated at tick 5")
        self.assertEqual(0, p.shortage, "no shortage at tick 5 for port 0")
        self.assertEqual(0, p.booking, "no booking at tick 5 for pot 0")

        #####################################
        # STEP : tick = 10
        for i in range(5):
            next_step(eb, be, tick)
            tick += 1

        # at tick 10 vessel 0 arrive at port 1, it should discharge all the full containers
        p1 = be._ports[1]

        self.assertEqual(0, v.full, "all 0 full container on vessel 0 after arrive at port 1 at tick 10")
        self.assertEqual(50, p1.on_consignee,
                         "there should be 50 full containers pending to be empty at tick 10 after discharge")
        self.assertEqual(0, p1.empty, "no empty for port 1 at tick 10")
        self.assertEqual(0, p1.full, "no full for port 1 at tick 10")

        #####################################
        # STEP : tick = 12
        for i in range(2):
            next_step(eb, be, tick)
            tick += 1

        # we hard coded the buffer time to 2, so
        self.assertEqual(0, p1.on_consignee, "all the full become empty at tick 12 for port 1")
        self.assertEqual(50, p1.empty, "there will be 50 empty at tick 12 for port 1")


    def test_early_discharge(self):
        eb, be = setup_case("case_04")
        tick = 0

        p0 = be._ports[0]
        p1 = be._ports[1]
        p2 = be._ports[2]
        v = be._vessels[0]

        #####################################
        # STEP : tick = 10
        for i in range(11):
            next_step(eb, be, tick)
            tick += 1

        # at tick 10, vessel 0 arrive port 2, it already loaded 50 full, it need to load 50 at port 2, so it will early dicharge 10 empty
        self.assertEqual(0, v.empty, "vessel 0 should early discharge all the empty at tick 10")
        self.assertEqual(100, v.full, "vessel 0 should have 100 full on-board at tick 10")
        self.assertEqual(10, p2.empty, "port 2 have 10 more empty due to early discharge at tick 10")
        self.assertEqual(0, p2.full, "no full at port 2 at tick 10")

        #####################################
        # STEP : tick = 18
        for i in range(8):
            next_step(eb, be, tick)
            tick += 1

        # at tick 18, vessel 0 arrive at port 1, it will discharge all the full
        self.assertEqual(0, v.empty, "vessel 0 should have no empty at tick 18")
        self.assertEqual(0, v.full, "vessel 0 should discharge all full on-board at tick 18")
        self.assertEqual(100, p1.on_consignee, "100 full pending to become empty at port 1 at tick 18")
        self.assertEqual(0, p1.empty, "no empty for port 1 at tick 18")

        #####################################
        # STEP : tick = 20
        for i in range(2):
            next_step(eb, be, tick)
            tick += 1

        self.assertEqual(100, p1.empty, "there should be 100 empty at tick 20 at port 1")


if __name__ == "__main__":
    unittest.main()<|MERGE_RESOLUTION|>--- conflicted
+++ resolved
@@ -6,13 +6,8 @@
 import unittest
 
 from maro.event_buffer import EventBuffer, EventState
-<<<<<<< HEAD
 from maro.simulator.scenarios.cim.business_engine import CimBusinessEngine, Events
-from .mock_data_container import MockDataContainer
-
-=======
-from maro.simulator.scenarios.cim.business_engine import CimBusinessEngine, CimEventType
->>>>>>> fb26bbff
+
 from tests.utils import next_step
 
 from .mock_data_container import MockDataContainer
@@ -38,7 +33,7 @@
     self._event_buffer = event_buffer
     self._max_snapshots = None
     self._snapshot_resolution = 1
-    
+
     self._data_cntr = MockDataContainer(topology_path)
 
     self._vessels = []
@@ -114,7 +109,7 @@
         self.assertEqual(0, v.last_loc_idx, "last_loc_idx of vessel 1 should be 0 at tick 2")
 
         v = be.snapshots["matrices"][2::"vessel_plans"]
-        
+
         # since we already fixed the vessel plans, we just check the value
         for i in range(2):
             self.assertEqual(11, v[i*3+0])

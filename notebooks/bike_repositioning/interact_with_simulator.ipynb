{
 "cells": [
  {
   "cell_type": "markdown",
   "metadata": {},
   "source": [
    "# Quick Start\n",
    "\n",
    "Below is a simple demo of interaction with the environment."
   ]
  },
  {
   "cell_type": "code",
   "execution_count": 1,
   "metadata": {},
   "outputs": [
    {
     "name": "stdout",
     "output_type": "stream",
     "text": [
<<<<<<< HEAD
      "12:03:56 | WARNING | \u001b[33mBinary data files for scenario: citi_bike topology: toy.3s_4t not found.\u001b[0m\n",
      "12:03:56 | WARNING | \u001b[33mGenerating temp binary data file for scenario: citi_bike topology: toy.3s_4t pid: 129013. If you want to keep the data, please use MARO CLI command 'maro env data generate -s citi_bike -t toy.3s_4t' to generate the binary data files first.\u001b[0m\n",
      "12:03:56 | INFO    | \u001b[32mGenerating trip data for topology toy.3s_4t .\u001b[0m\n",
      "12:03:57 | INFO    | \u001b[32mBuilding binary data from /home/Jinyu/.maro/data/citi_bike/.source/.clean/toy.3s_4t/b37f36f2de334eb3/trips.csv to /home/Jinyu/.maro/data/citi_bike/.build/toy.3s_4t/b37f36f2de334eb3/trips.bin\u001b[0m\n",
      "{'trip_requirements': 2156, 'bike_shortage': 1163, 'operation_number': 0}\n"
=======
      "04:14:36 | WARNING | \u001b[33mBinary data files for scenario: citi_bike topology: toy.3s_4t not found.\u001b[0m\n",
      "04:14:36 | WARNING | \u001b[33mGenerating temp binary data file for scenario: citi_bike topology: toy.3s_4t pid: 119694. If you want to keep the data, please use MARO CLI command 'maro env data generate -s citi_bike -t toy.3s_4t' to generate the binary data files first.\u001b[0m\n",
      "04:14:36 | INFO    | \u001b[32mGenerating trip data for topology toy.3s_4t .\u001b[0m\n",
      "04:14:37 | INFO    | \u001b[32mCleaning weather data\u001b[0m\n",
      "04:14:37 | INFO    | \u001b[32mBuilding binary data from /home/Jinyu/.maro/data/citi_bike/.source/.clean/toy.3s_4t/87b553ccd7d54720/trips.csv to /home/Jinyu/.maro/data/citi_bike/.build/toy.3s_4t/87b553ccd7d54720/trips.bin\u001b[0m\n",
      "04:14:46 | INFO    | \u001b[32mBuilding binary data from /home/Jinyu/.maro/data/citi_bike/.source/.clean/toy.3s_4t/c0f13637d6834da0/weather.csv to /home/Jinyu/.maro/data/citi_bike/.build/toy.3s_4t/c0f13637d6834da0/KNYC_daily.bin\u001b[0m\n",
      "{'perf': 0.4615742897065673, 'total_trips': 2147, 'total_shortage': 1156}\n"
>>>>>>> 9d97f9af
     ]
    }
   ],
   "source": [
    "from maro.simulator import Env\n",
    "from maro.simulator.scenarios.citi_bike.common import Action, DecisionEvent\n",
    "\n",
    "env = Env(scenario=\"citi_bike\", topology=\"toy.3s_4t\", start_tick=0, durations=1440, snapshot_resolution=30)\n",
    "\n",
    "metrics: object = None\n",
    "decision_event: DecisionEvent = None\n",
    "is_done: bool = False\n",
    "\n",
    "while not is_done:\n",
    "    action: Action = None\n",
    "    metrics, decision_event, is_done = env.step(action)\n",
    "\n",
    "print(metrics)"
   ]
  },
  {
   "cell_type": "markdown",
   "metadata": {},
   "source": [
    "# Environment of the bike repositioning\n",
    "\n",
    "To initialize an environment, you need to specify the values of several parameters:\n",
    "- **scenario**: The target scenario of this Env.\n",
    "  - `citi_bike` denotes for the bike repositioning.\n",
    "- **topology**: The target topology of this Env. As shown below, you can get the predefined topology list by calling `get_topologies(scenario='citi_bike')`\n",
    "- **start_tick**: The start tick of this Env, 1 tick corresponds to 1 minute in citi_bike.\n",
    "   - In the demo above, `start_tick=0` indicates a simulation start from the beginning of the given topology.\n",
    "- **durations**: The duration of thie Env, in the unit of tick/minute.\n",
    "   - In the demo above, `durations=1440` indicates a simulation length of 1 day (24h * 60min/h).\n",
    "- **snapshot_resolution**: The time granularity of maintaining the snapshots of the environments, in the unit of tick/minute.\n",
    "   - In the demo above, `snapshot_resolution=30` indicates that a snapshot will be created and saved every 30 minutes during the simulation.\n",
    "\n",
    "You can get all available scenarios and topologies by calling:"
   ]
  },
  {
   "cell_type": "code",
   "execution_count": 2,
   "metadata": {},
   "outputs": [
    {
     "name": "stdout",
     "output_type": "stream",
     "text": [
      "'The available scenarios in MARO:'\n",
      "['cim', 'citi_bike']\n",
      "\n",
      "'The predefined topologies in Citi Bike:'\n",
      "['ny.201801',\n",
      " 'ny.201802',\n",
      " 'ny.201803',\n",
      " 'ny.201804',\n",
      " 'ny.201805',\n",
      " 'ny.201806',\n",
      " 'ny.201807',\n",
      " 'ny.201808',\n",
      " 'ny.201809',\n",
      " 'ny.201810',\n",
      " 'ny.201811',\n",
      " 'ny.201812',\n",
      " 'ny.201901',\n",
      " 'ny.201902',\n",
      " 'ny.201903',\n",
      " 'ny.201904',\n",
      " 'ny.201905',\n",
      " 'ny.201906',\n",
      " 'ny.201907',\n",
      " 'ny.201908',\n",
      " 'ny.201909',\n",
      " 'ny.201910',\n",
      " 'ny.201911',\n",
      " 'ny.201912',\n",
      " 'ny.202001',\n",
      " 'ny.202002',\n",
      " 'ny.202003',\n",
      " 'ny.202004',\n",
      " 'ny.202005',\n",
      " 'ny.202006',\n",
      " 'toy.3s_4t',\n",
      " 'toy.4s_4t',\n",
      " 'toy.5s_6t']\n"
     ]
    }
   ],
   "source": [
    "from maro.simulator.utils import get_scenarios, get_topologies\n",
    "from pprint import pprint\n",
    "from typing import List\n",
    "\n",
    "scenarios: List[str] = get_scenarios()\n",
    "topologies: List[str] = get_topologies(scenario='citi_bike')\n",
    "\n",
    "pprint(f'The available scenarios in MARO:')\n",
    "pprint(scenarios)\n",
    "\n",
    "print()\n",
    "pprint(f'The predefined topologies in Citi Bike:')\n",
    "pprint(topologies)"
   ]
  },
  {
   "cell_type": "markdown",
   "metadata": {},
   "source": [
    "Once you created an instance of the environment, you can easily access the real-time information of this environment, like:"
   ]
  },
  {
   "cell_type": "code",
   "execution_count": 3,
   "metadata": {},
   "outputs": [
    {
     "name": "stdout",
     "output_type": "stream",
     "text": [
<<<<<<< HEAD
      "12:04:06 | WARNING | \u001b[33mBinary data files for scenario: citi_bike topology: toy.3s_4t not found.\u001b[0m\n",
      "12:04:06 | WARNING | \u001b[33mGenerating temp binary data file for scenario: citi_bike topology: toy.3s_4t pid: 129013. If you want to keep the data, please use MARO CLI command 'maro env data generate -s citi_bike -t toy.3s_4t' to generate the binary data files first.\u001b[0m\n",
      "12:04:06 | INFO    | \u001b[32mGenerating trip data for topology toy.3s_4t .\u001b[0m\n",
      "12:04:07 | INFO    | \u001b[32mBuilding binary data from /home/Jinyu/.maro/data/citi_bike/.source/.clean/toy.3s_4t/0ad85988e84a43bd/trips.csv to /home/Jinyu/.maro/data/citi_bike/.build/toy.3s_4t/0ad85988e84a43bd/trips.bin\u001b[0m\n",
      "The current tick: 0.\n",
      "The current frame index: 0.\n",
      "There are 3 agents in this Env.\n",
      "There will be 48 snapshots in total.\n",
      "\n",
      "Env Summary:\n",
      "{'node_detail': {'matrices': {'attributes': {'trips_adj': {'slots': 9,\n",
      "                                                           'type': 'i'}},\n",
      "                              'number': 1},\n",
      "                 'stations': {'attributes': {'bikes': {'slots': 1, 'type': 'i'},\n",
      "                                             'capacity': {'slots': 1,\n",
      "                                                          'type': 'i'},\n",
      "                                             'extra_cost': {'slots': 1,\n",
      "                                                            'type': 'i'},\n",
      "                                             'failed_return': {'slots': 1,\n",
      "                                                               'type': 'i'},\n",
      "                                             'fulfillment': {'slots': 1,\n",
      "                                                             'type': 'i'},\n",
      "                                             'holiday': {'slots': 1,\n",
      "                                                         'type': 'i2'},\n",
      "                                             'id': {'slots': 1, 'type': 'i'},\n",
      "                                             'min_bikes': {'slots': 1,\n",
      "                                                           'type': 'i'},\n",
      "                                             'shortage': {'slots': 1,\n",
      "                                                          'type': 'i'},\n",
      "                                             'temperature': {'slots': 1,\n",
      "                                                             'type': 'i2'},\n",
      "                                             'transfer_cost': {'slots': 1,\n",
      "                                                               'type': 'i'},\n",
      "                                             'trip_requirement': {'slots': 1,\n",
      "                                                                  'type': 'i'},\n",
      "                                             'weather': {'slots': 1,\n",
      "                                                         'type': 'i2'},\n",
      "                                             'weekday': {'slots': 1,\n",
      "                                                         'type': 'i2'}},\n",
      "                              'number': 3}},\n",
      " 'node_mapping': {0: 0, 1: 1, 2: 2}}\n",
      "\n",
      "Env Metrics:\n",
      "{'trip_requirements': 0, 'bike_shortage': 0, 'operation_number': 0}\n"
=======
      "04:14:46 | WARNING | \u001b[33mBinary data files for scenario: citi_bike topology: toy.3s_4t not found.\u001b[0m\n",
      "04:14:46 | WARNING | \u001b[33mGenerating temp binary data file for scenario: citi_bike topology: toy.3s_4t pid: 119694. If you want to keep the data, please use MARO CLI command 'maro env data generate -s citi_bike -t toy.3s_4t' to generate the binary data files first.\u001b[0m\n",
      "04:14:46 | INFO    | \u001b[32mGenerating trip data for topology toy.3s_4t .\u001b[0m\n",
      "04:14:47 | INFO    | \u001b[32mCleaning weather data\u001b[0m\n",
      "04:14:47 | INFO    | \u001b[32mBuilding binary data from /home/Jinyu/.maro/data/citi_bike/.source/.clean/toy.3s_4t/884f539bc7114e88/trips.csv to /home/Jinyu/.maro/data/citi_bike/.build/toy.3s_4t/884f539bc7114e88/trips.bin\u001b[0m\n",
      "04:14:56 | INFO    | \u001b[32mBuilding binary data from /home/Jinyu/.maro/data/citi_bike/.source/.clean/toy.3s_4t/d23d26ef5cdc45cb/weather.csv to /home/Jinyu/.maro/data/citi_bike/.build/toy.3s_4t/d23d26ef5cdc45cb/KNYC_daily.bin\u001b[0m\n",
      "The current tick: 0.\n",
      "The current frame index: 0.\n",
      "There are 3 agents in this Env.\n",
      "There will be 48 snapshots in total.\n"
     ]
    },
    {
     "ename": "AttributeError",
     "evalue": "'Station' object has no attribute 'id'",
     "output_type": "error",
     "traceback": [
      "\u001b[0;31m---------------------------------------------------------------------------\u001b[0m",
      "\u001b[0;31mAttributeError\u001b[0m                            Traceback (most recent call last)",
      "\u001b[0;32m<ipython-input-3-90d896f50313>\u001b[0m in \u001b[0;36m<module>\u001b[0;34m\u001b[0m\n\u001b[1;32m     26\u001b[0m \u001b[0;34m\u001b[0m\u001b[0m\n\u001b[1;32m     27\u001b[0m \u001b[0;31m# The summary info of the environment\u001b[0m\u001b[0;34m\u001b[0m\u001b[0;34m\u001b[0m\u001b[0;34m\u001b[0m\u001b[0m\n\u001b[0;32m---> 28\u001b[0;31m \u001b[0msummary\u001b[0m\u001b[0;34m:\u001b[0m \u001b[0mdict\u001b[0m \u001b[0;34m=\u001b[0m \u001b[0menv\u001b[0m\u001b[0;34m.\u001b[0m\u001b[0msummary\u001b[0m\u001b[0;34m\u001b[0m\u001b[0;34m\u001b[0m\u001b[0m\n\u001b[0m\u001b[1;32m     29\u001b[0m \u001b[0mprint\u001b[0m\u001b[0;34m(\u001b[0m\u001b[0;34mf\"\\nEnv Summary:\"\u001b[0m\u001b[0;34m)\u001b[0m\u001b[0;34m\u001b[0m\u001b[0;34m\u001b[0m\u001b[0m\n\u001b[1;32m     30\u001b[0m \u001b[0mpprint\u001b[0m\u001b[0;34m(\u001b[0m\u001b[0msummary\u001b[0m\u001b[0;34m)\u001b[0m\u001b[0;34m\u001b[0m\u001b[0;34m\u001b[0m\u001b[0m\n",
      "\u001b[0;32m~/maro/maro/simulator/core.py\u001b[0m in \u001b[0;36msummary\u001b[0;34m(self)\u001b[0m\n\u001b[1;32m    115\u001b[0m         \"\"\"\n\u001b[1;32m    116\u001b[0m         return {\n\u001b[0;32m--> 117\u001b[0;31m             \u001b[0;34m\"node_mapping\"\u001b[0m\u001b[0;34m:\u001b[0m \u001b[0mself\u001b[0m\u001b[0;34m.\u001b[0m\u001b[0m_business_engine\u001b[0m\u001b[0;34m.\u001b[0m\u001b[0mget_node_mapping\u001b[0m\u001b[0;34m(\u001b[0m\u001b[0;34m)\u001b[0m\u001b[0;34m,\u001b[0m\u001b[0;34m\u001b[0m\u001b[0;34m\u001b[0m\u001b[0m\n\u001b[0m\u001b[1;32m    118\u001b[0m             \u001b[0;34m\"node_detail\"\u001b[0m\u001b[0;34m:\u001b[0m \u001b[0mself\u001b[0m\u001b[0;34m.\u001b[0m\u001b[0mcurrent_frame\u001b[0m\u001b[0;34m.\u001b[0m\u001b[0mget_node_info\u001b[0m\u001b[0;34m(\u001b[0m\u001b[0;34m)\u001b[0m\u001b[0;34m\u001b[0m\u001b[0;34m\u001b[0m\u001b[0m\n\u001b[1;32m    119\u001b[0m         }\n",
      "\u001b[0;32m~/maro/maro/simulator/scenarios/citi_bike/business_engine.py\u001b[0m in \u001b[0;36mget_node_mapping\u001b[0;34m(self)\u001b[0m\n\u001b[1;32m    138\u001b[0m         \u001b[0mnode_mapping\u001b[0m \u001b[0;34m=\u001b[0m \u001b[0;34m{\u001b[0m\u001b[0;34m}\u001b[0m\u001b[0;34m\u001b[0m\u001b[0;34m\u001b[0m\u001b[0m\n\u001b[1;32m    139\u001b[0m         \u001b[0;32mfor\u001b[0m \u001b[0mstation\u001b[0m \u001b[0;32min\u001b[0m \u001b[0mself\u001b[0m\u001b[0;34m.\u001b[0m\u001b[0m_stations\u001b[0m\u001b[0;34m:\u001b[0m\u001b[0;34m\u001b[0m\u001b[0;34m\u001b[0m\u001b[0m\n\u001b[0;32m--> 140\u001b[0;31m             \u001b[0mnode_mapping\u001b[0m\u001b[0;34m[\u001b[0m\u001b[0mstation\u001b[0m\u001b[0;34m.\u001b[0m\u001b[0mindex\u001b[0m\u001b[0;34m]\u001b[0m \u001b[0;34m=\u001b[0m \u001b[0mstation\u001b[0m\u001b[0;34m.\u001b[0m\u001b[0mid\u001b[0m\u001b[0;34m\u001b[0m\u001b[0;34m\u001b[0m\u001b[0m\n\u001b[0m\u001b[1;32m    141\u001b[0m         \u001b[0;32mreturn\u001b[0m \u001b[0mnode_mapping\u001b[0m\u001b[0;34m\u001b[0m\u001b[0;34m\u001b[0m\u001b[0m\n\u001b[1;32m    142\u001b[0m \u001b[0;34m\u001b[0m\u001b[0m\n",
      "\u001b[0;32m~/maro/maro/backends/frame.pyx\u001b[0m in \u001b[0;36mmaro.backends.frame.NodeBase.__getattribute__\u001b[0;34m()\u001b[0m\n",
      "\u001b[0;31mAttributeError\u001b[0m: 'Station' object has no attribute 'id'"
>>>>>>> 9d97f9af
     ]
    }
   ],
   "source": [
    "from maro.backends.frame import SnapshotList\n",
    "from maro.simulator import Env\n",
    "from pprint import pprint\n",
    "from typing import List\n",
    "\n",
    "\n",
    "# Initialize an Env for citi_bike scenario\n",
    "env = Env(scenario=\"citi_bike\", topology=\"toy.3s_4t\", start_tick=0, durations=1440, snapshot_resolution=30)\n",
    "\n",
    "# The current tick\n",
    "tick: int = env.tick\n",
    "print(f\"The current tick: {tick}.\")\n",
    "\n",
    "# The current frame index, which indicates the index of current frame in the snapshot-list\n",
    "frame_index: int = env.frame_index\n",
    "print(f\"The current frame index: {frame_index}.\")\n",
    "\n",
    "# The agent index list in the environment\n",
    "agent_idx_list: List[int] = env.agent_idx_list\n",
    "print(f\"There are {len(agent_idx_list)} agents in this Env.\")\n",
    "\n",
    "# The whole snapshot-list of the environment, snapshots are taken in the granularity of the given snapshot_resolution\n",
    "# The example of how to use the snapshot will be shown later\n",
    "snapshot_list: SnapshotList = env.snapshot_list\n",
    "print(f\"There will be {len(snapshot_list)} snapshots in total.\")\n",
    "\n",
    "# The summary info of the environment\n",
    "summary: dict = env.summary\n",
    "print(f\"\\nEnv Summary:\")\n",
    "pprint(summary)\n",
    "\n",
    "# The metrics of the environment\n",
    "metrics: dict = env.metrics\n",
    "print(f\"\\nEnv Metrics:\")\n",
    "pprint(metrics)"
   ]
  },
  {
   "cell_type": "markdown",
   "metadata": {},
   "source": [
    "# Interaction with the environment\n",
    "\n",
    "Before starting interaction with the environment, we need to know **DecisionEvent** and **Action** first.\n",
    "\n",
    "## DecisionEvent\n",
    "\n",
    "Once the environment need the agent's response to promote the simulation, it will throw an **DecisionEvent**. In the scenario of citi_bike, the information of each `DecisionEvent` is listed as below:\n",
    "- **station_idx**: (int) The id of the station/agent that needs to respond to the environment;\n",
    "- **tick**: (int) The corresponding tick;\n",
    "- **frame_index**: (int) The corresponding frame index, that is the index of the corresponding snapshot in the snapshot list;\n",
    "- **type**: (DecisionType) The decision type of this decision event. In citi_bike scenario, there are two types:\n",
    "   - `Supply` indicates there is too many bikes in the corresponding station, so it is better to reposition some of them to other stations.\n",
    "   - `Demand` indicates there is no enough bikes in the corresponding station, so it is better to reposition bikes from other stations\n",
    "- **action_scope**: (Dict) A dictionary that maintains the information for calculating the valid action scope:\n",
    "   - The key of the item indicates the station/agent id;\n",
    "   - The meaning of the value differs for different decision type:\n",
    "      - If the decision type is `Supply`, the value of the station itself means its bike inventory at that moment, while the value of other target stations means the number of their empty docks;\n",
    "      - If the decision type is `Demand`, the value of the station itself means the number of its empty docks, while the value of other target stations means their bike inventory.\n",
    "\n",
    "## Action\n",
    "\n",
    "Once we get a `DecisionEvent` from the envirionment, we should respond with an `Action`. Valid `Action` could be:\n",
    "- `None`, which means do nothing.\n",
    "- A valid `Action` instance, including:\n",
    "   - **from_station_idx**: (int) The id of the source station of the bike transportation\n",
    "   - **to_station_idx**: (int) The id of the destination station of the bike transportation\n",
    "   - **number**: (int) The quantity of the bike transportation\n",
    "\n",
    "## Generate random actions based on the DecisionEvent\n",
    "\n",
    "The demo code in the Quick Start part has shown an interaction mode that doing nothing(responding with `None` action). Here we read the detailed information about the `DecisionEvent` and generate random `Action` based on it."
   ]
  },
  {
   "cell_type": "code",
   "execution_count": 4,
   "metadata": {},
   "outputs": [
    {
     "name": "stdout",
     "output_type": "stream",
     "text": [
<<<<<<< HEAD
      "12:04:16 | WARNING | \u001b[33mBinary data files for scenario: citi_bike topology: toy.3s_4t not found.\u001b[0m\n",
      "12:04:16 | WARNING | \u001b[33mGenerating temp binary data file for scenario: citi_bike topology: toy.3s_4t pid: 129013. If you want to keep the data, please use MARO CLI command 'maro env data generate -s citi_bike -t toy.3s_4t' to generate the binary data files first.\u001b[0m\n",
      "12:04:16 | INFO    | \u001b[32mGenerating trip data for topology toy.3s_4t .\u001b[0m\n",
      "12:04:17 | INFO    | \u001b[32mBuilding binary data from /home/Jinyu/.maro/data/citi_bike/.source/.clean/toy.3s_4t/56e2ca55ba6d4881/trips.csv to /home/Jinyu/.maro/data/citi_bike/.build/toy.3s_4t/56e2ca55ba6d4881/trips.bin\u001b[0m\n",
      "*************\n",
      "DecisionEvent(tick=79, station_idx=1, type=DecisionType.Demand, action_scope={0: 0, 2: 0, 1: 30})\n",
      "Action(from_station_idx=2, to_station_idx=1, number=0)\n",
      "*************\n",
      "DecisionEvent(tick=799, station_idx=2, type=DecisionType.Demand, action_scope={0: 0, 1: 0, 2: 30})\n",
      "Action(from_station_idx=1, to_station_idx=2, number=0)\n",
      "*************\n",
      "DecisionEvent(tick=959, station_idx=2, type=DecisionType.Demand, action_scope={0: 1, 1: 1, 2: 30})\n",
      "Action(from_station_idx=0, to_station_idx=2, number=0)\n"
=======
      "04:16:02 | WARNING | \u001b[33mBinary data files for scenario: citi_bike topology: toy.3s_4t not found.\u001b[0m\n",
      "04:16:02 | WARNING | \u001b[33mGenerating temp binary data file for scenario: citi_bike topology: toy.3s_4t pid: 119694. If you want to keep the data, please use MARO CLI command 'maro env data generate -s citi_bike -t toy.3s_4t' to generate the binary data files first.\u001b[0m\n",
      "04:16:02 | INFO    | \u001b[32mGenerating trip data for topology toy.3s_4t .\u001b[0m\n",
      "04:16:03 | INFO    | \u001b[32mCleaning weather data\u001b[0m\n",
      "04:16:03 | INFO    | \u001b[32mBuilding binary data from /home/Jinyu/.maro/data/citi_bike/.source/.clean/toy.3s_4t/067f8d887e094457/trips.csv to /home/Jinyu/.maro/data/citi_bike/.build/toy.3s_4t/067f8d887e094457/trips.bin\u001b[0m\n",
      "04:16:11 | INFO    | \u001b[32mBuilding binary data from /home/Jinyu/.maro/data/citi_bike/.source/.clean/toy.3s_4t/7863dcc1cc5440ba/weather.csv to /home/Jinyu/.maro/data/citi_bike/.build/toy.3s_4t/7863dcc1cc5440ba/KNYC_daily.bin\u001b[0m\n",
      "*************\n",
      "DecisionEvent(tick=479, station_idx=0, type=DecisionType.Demand, action_scope={2: 0, 1: 1, 0: 29})\n",
      "<maro.simulator.scenarios.citi_bike.common.Action object at 0x7fad75a3f1d0>\n",
      "*************\n",
      "DecisionEvent(tick=539, station_idx=2, type=DecisionType.Demand, action_scope={0: 0, 1: 0, 2: 29})\n",
      "<maro.simulator.scenarios.citi_bike.common.Action object at 0x7fad75a4bc10>\n",
      "*************\n",
      "DecisionEvent(tick=619, station_idx=0, type=DecisionType.Demand, action_scope={2: 1, 1: 3, 0: 30})\n",
      "<maro.simulator.scenarios.citi_bike.common.Action object at 0x7fad75d5f7d0>\n",
      "*************\n",
      "DecisionEvent(tick=959, station_idx=2, type=DecisionType.Demand, action_scope={0: 0, 1: 0, 2: 29})\n",
      "<maro.simulator.scenarios.citi_bike.common.Action object at 0x7fad757e3f10>\n",
      "*************\n",
      "DecisionEvent(tick=1059, station_idx=2, type=DecisionType.Demand, action_scope={1: 0, 0: 0, 2: 30})\n",
      "<maro.simulator.scenarios.citi_bike.common.Action object at 0x7fad7580fe90>\n",
      "*************\n",
      "DecisionEvent(tick=1319, station_idx=0, type=DecisionType.Demand, action_scope={2: 1, 1: 0, 0: 30})\n",
      "<maro.simulator.scenarios.citi_bike.common.Action object at 0x7fad7593d690>\n"
>>>>>>> 9d97f9af
     ]
    }
   ],
   "source": [
    "from maro.simulator import Env\n",
    "from maro.simulator.scenarios.citi_bike.common import Action, DecisionEvent, DecisionType\n",
    "\n",
    "import random\n",
    "\n",
    "# Initialize an Env for citi_bike scenario\n",
    "env = Env(scenario=\"citi_bike\", topology=\"toy.3s_4t\", start_tick=0, durations=1440, snapshot_resolution=30)\n",
    "\n",
    "metrics: object = None\n",
    "decision_event: DecisionEvent = None\n",
    "is_done: bool = False\n",
    "action: Action = None\n",
    "\n",
    "# Start the env with a None Action\n",
    "metrics, decision_event, is_done = env.step(action)\n",
    "\n",
    "while not is_done:\n",
    "    if decision_event.type == DecisionType.Supply:\n",
    "        # Supply: the value of the station itself means the bike inventory\n",
    "        self_bike_inventory = decision_event.action_scope[decision_event.station_idx]\n",
    "        # Supply: the value of other stations means the quantity of empty docks\n",
    "        target_idx_dock_tuple_list = [\n",
    "            (k, v) for k, v in decision_event.action_scope.items() if k != decision_event.station_idx\n",
    "        ]\n",
    "        # Randomly choose a target station weighted by the quantity of empty docks\n",
    "        target_idx, target_dock = random.choices(\n",
    "            target_idx_dock_tuple_list,\n",
    "            weights=[item[1] for item in target_idx_dock_tuple_list]\n",
    "        )[0]\n",
    "        # Generate the corresponding random Action\n",
    "        action = Action(\n",
    "            from_station_idx=decision_event.station_idx,\n",
    "            to_station_idx=target_idx,\n",
    "            number=random.randint(0, min(self_bike_inventory, target_dock))\n",
    "        )\n",
    "\n",
    "    elif decision_event.type == DecisionType.Demand:\n",
    "        # Demand: the value of the station itself means the quantity of empty docks\n",
    "        self_available_dock = decision_event.action_scope[decision_event.station_idx]\n",
    "        # Demand: the value of other stations means their bike inventory\n",
    "        target_idx_inventory_tuple_list = [\n",
    "            (k, v) for k, v in decision_event.action_scope.items() if k != decision_event.station_idx\n",
    "        ]\n",
    "        # Randomly choose a target station weighted by the bike inventory\n",
    "        target_idx, target_inventory = random.choices(\n",
    "            target_idx_inventory_tuple_list,\n",
    "            weights=[item[1] for item in target_idx_inventory_tuple_list]\n",
    "        )[0]\n",
    "        # Generate the corresponding random Action\n",
    "        action = Action(\n",
    "            from_station_idx=target_idx,\n",
    "            to_station_idx=decision_event.station_idx,\n",
    "            number=random.randint(0, min(self_available_dock, target_inventory))\n",
    "        )\n",
    "\n",
    "    else:\n",
    "        action = None\n",
    "    \n",
    "    # Randomly sample some records to show in the output\n",
    "    if random.random() > 0.98:\n",
    "        print(f\"*************\\n{decision_event}\\n{action}\")\n",
    "    \n",
    "    # Respond the environment with the generated Action\n",
    "    metric, decision_event, is_done = env.step(action)"
   ]
  },
  {
   "cell_type": "markdown",
   "metadata": {},
   "source": [
    "## Get the environment observation\n",
    "\n",
    "You can also implement other strategies or build models to take action. At this time, real-time information and historical records of the environment are very important for making good decisions. In this case, the the environment snapshot list is exactly what you need.\n",
    "\n",
    "The information in the snapshot list is indexed by 3 dimensions:\n",
    "- A frame index (list). (int / List[int]) Empty indicates for all time slides till now\n",
    "- A station id (list). (int / List[int]) Empty indicates for all stations/agents\n",
    "- An Attribute name (list). (str / List[str]) You can get all available attributes in `env.summary` as shown before.\n",
    "\n",
    "The return value from the snapshot list is a numpy.ndarray with shape **(num_frame * num_station * num_attribute, )**.\n",
    "\n",
    "More detailed introduction to the snapshot list is [here](https://maro.readthedocs.io/en/latest/key_components/data_model.html#advanced-features)."
   ]
  },
  {
   "cell_type": "code",
   "execution_count": 5,
   "metadata": {},
   "outputs": [
    {
     "name": "stdout",
     "output_type": "stream",
     "text": [
<<<<<<< HEAD
      "12:04:26 | WARNING | \u001b[33mBinary data files for scenario: citi_bike topology: toy.3s_4t not found.\u001b[0m\n",
      "12:04:26 | WARNING | \u001b[33mGenerating temp binary data file for scenario: citi_bike topology: toy.3s_4t pid: 129013. If you want to keep the data, please use MARO CLI command 'maro env data generate -s citi_bike -t toy.3s_4t' to generate the binary data files first.\u001b[0m\n",
      "12:04:26 | INFO    | \u001b[32mGenerating trip data for topology toy.3s_4t .\u001b[0m\n",
      "12:04:27 | INFO    | \u001b[32mBuilding binary data from /home/Jinyu/.maro/data/citi_bike/.source/.clean/toy.3s_4t/278c7458875b4474/trips.csv to /home/Jinyu/.maro/data/citi_bike/.build/toy.3s_4t/278c7458875b4474/trips.bin\u001b[0m\n",
      "{'matrices': {'attributes': {...}, 'number': 1},\n",
      " 'stations': {'attributes': {...}, 'number': 3}}\n",
      "\n",
      "{'attributes': {'bikes': {'slots': 1, 'type': 'i'},\n",
      "                'capacity': {'slots': 1, 'type': 'i'},\n",
      "                'extra_cost': {'slots': 1, 'type': 'i'},\n",
      "                'failed_return': {'slots': 1, 'type': 'i'},\n",
      "                'fulfillment': {'slots': 1, 'type': 'i'},\n",
      "                'holiday': {'slots': 1, 'type': 'i2'},\n",
      "                'id': {'slots': 1, 'type': 'i'},\n",
      "                'min_bikes': {'slots': 1, 'type': 'i'},\n",
      "                'shortage': {'slots': 1, 'type': 'i'},\n",
      "                'temperature': {'slots': 1, 'type': 'i2'},\n",
      "                'transfer_cost': {'slots': 1, 'type': 'i'},\n",
      "                'trip_requirement': {'slots': 1, 'type': 'i'},\n",
      "                'weather': {'slots': 1, 'type': 'i2'},\n",
      "                'weekday': {'slots': 1, 'type': 'i2'}},\n",
      " 'number': 3}\n"
=======
      "04:18:04 | WARNING | \u001b[33mBinary data files for scenario: citi_bike topology: toy.3s_4t not found.\u001b[0m\n",
      "04:18:04 | WARNING | \u001b[33mGenerating temp binary data file for scenario: citi_bike topology: toy.3s_4t pid: 119694. If you want to keep the data, please use MARO CLI command 'maro env data generate -s citi_bike -t toy.3s_4t' to generate the binary data files first.\u001b[0m\n",
      "04:18:04 | INFO    | \u001b[32mGenerating trip data for topology toy.3s_4t .\u001b[0m\n",
      "04:18:05 | INFO    | \u001b[32mCleaning weather data\u001b[0m\n",
      "04:18:05 | INFO    | \u001b[32mBuilding binary data from /home/Jinyu/.maro/data/citi_bike/.source/.clean/toy.3s_4t/6ca7bfe80c304dc5/trips.csv to /home/Jinyu/.maro/data/citi_bike/.build/toy.3s_4t/6ca7bfe80c304dc5/trips.bin\u001b[0m\n",
      "04:18:13 | INFO    | \u001b[32mBuilding binary data from /home/Jinyu/.maro/data/citi_bike/.source/.clean/toy.3s_4t/c1505f6fe88e4d96/weather.csv to /home/Jinyu/.maro/data/citi_bike/.build/toy.3s_4t/c1505f6fe88e4d96/KNYC_daily.bin\u001b[0m\n"
     ]
    },
    {
     "ename": "AttributeError",
     "evalue": "'Station' object has no attribute 'id'",
     "output_type": "error",
     "traceback": [
      "\u001b[0;31m---------------------------------------------------------------------------\u001b[0m",
      "\u001b[0;31mAttributeError\u001b[0m                            Traceback (most recent call last)",
      "\u001b[0;32m<ipython-input-5-7db047e946d1>\u001b[0m in \u001b[0;36m<module>\u001b[0;34m\u001b[0m\n\u001b[1;32m      7\u001b[0m \u001b[0;34m\u001b[0m\u001b[0m\n\u001b[1;32m      8\u001b[0m \u001b[0;31m# To get the attribute list that can be accessed in snapshot_list\u001b[0m\u001b[0;34m\u001b[0m\u001b[0;34m\u001b[0m\u001b[0;34m\u001b[0m\u001b[0m\n\u001b[0;32m----> 9\u001b[0;31m \u001b[0mpprint\u001b[0m\u001b[0;34m(\u001b[0m\u001b[0menv\u001b[0m\u001b[0;34m.\u001b[0m\u001b[0msummary\u001b[0m\u001b[0;34m[\u001b[0m\u001b[0;34m'node_detail'\u001b[0m\u001b[0;34m]\u001b[0m\u001b[0;34m,\u001b[0m \u001b[0mdepth\u001b[0m\u001b[0;34m=\u001b[0m\u001b[0;36m2\u001b[0m\u001b[0;34m)\u001b[0m\u001b[0;34m\u001b[0m\u001b[0;34m\u001b[0m\u001b[0m\n\u001b[0m\u001b[1;32m     10\u001b[0m \u001b[0mprint\u001b[0m\u001b[0;34m(\u001b[0m\u001b[0;34m)\u001b[0m\u001b[0;34m\u001b[0m\u001b[0;34m\u001b[0m\u001b[0m\n\u001b[1;32m     11\u001b[0m \u001b[0;31m# The attribute list of stations\u001b[0m\u001b[0;34m\u001b[0m\u001b[0;34m\u001b[0m\u001b[0;34m\u001b[0m\u001b[0m\n",
      "\u001b[0;32m~/maro/maro/simulator/core.py\u001b[0m in \u001b[0;36msummary\u001b[0;34m(self)\u001b[0m\n\u001b[1;32m    115\u001b[0m         \"\"\"\n\u001b[1;32m    116\u001b[0m         return {\n\u001b[0;32m--> 117\u001b[0;31m             \u001b[0;34m\"node_mapping\"\u001b[0m\u001b[0;34m:\u001b[0m \u001b[0mself\u001b[0m\u001b[0;34m.\u001b[0m\u001b[0m_business_engine\u001b[0m\u001b[0;34m.\u001b[0m\u001b[0mget_node_mapping\u001b[0m\u001b[0;34m(\u001b[0m\u001b[0;34m)\u001b[0m\u001b[0;34m,\u001b[0m\u001b[0;34m\u001b[0m\u001b[0;34m\u001b[0m\u001b[0m\n\u001b[0m\u001b[1;32m    118\u001b[0m             \u001b[0;34m\"node_detail\"\u001b[0m\u001b[0;34m:\u001b[0m \u001b[0mself\u001b[0m\u001b[0;34m.\u001b[0m\u001b[0mcurrent_frame\u001b[0m\u001b[0;34m.\u001b[0m\u001b[0mget_node_info\u001b[0m\u001b[0;34m(\u001b[0m\u001b[0;34m)\u001b[0m\u001b[0;34m\u001b[0m\u001b[0;34m\u001b[0m\u001b[0m\n\u001b[1;32m    119\u001b[0m         }\n",
      "\u001b[0;32m~/maro/maro/simulator/scenarios/citi_bike/business_engine.py\u001b[0m in \u001b[0;36mget_node_mapping\u001b[0;34m(self)\u001b[0m\n\u001b[1;32m    138\u001b[0m         \u001b[0mnode_mapping\u001b[0m \u001b[0;34m=\u001b[0m \u001b[0;34m{\u001b[0m\u001b[0;34m}\u001b[0m\u001b[0;34m\u001b[0m\u001b[0;34m\u001b[0m\u001b[0m\n\u001b[1;32m    139\u001b[0m         \u001b[0;32mfor\u001b[0m \u001b[0mstation\u001b[0m \u001b[0;32min\u001b[0m \u001b[0mself\u001b[0m\u001b[0;34m.\u001b[0m\u001b[0m_stations\u001b[0m\u001b[0;34m:\u001b[0m\u001b[0;34m\u001b[0m\u001b[0;34m\u001b[0m\u001b[0m\n\u001b[0;32m--> 140\u001b[0;31m             \u001b[0mnode_mapping\u001b[0m\u001b[0;34m[\u001b[0m\u001b[0mstation\u001b[0m\u001b[0;34m.\u001b[0m\u001b[0mindex\u001b[0m\u001b[0;34m]\u001b[0m \u001b[0;34m=\u001b[0m \u001b[0mstation\u001b[0m\u001b[0;34m.\u001b[0m\u001b[0mid\u001b[0m\u001b[0;34m\u001b[0m\u001b[0;34m\u001b[0m\u001b[0m\n\u001b[0m\u001b[1;32m    141\u001b[0m         \u001b[0;32mreturn\u001b[0m \u001b[0mnode_mapping\u001b[0m\u001b[0;34m\u001b[0m\u001b[0;34m\u001b[0m\u001b[0m\n\u001b[1;32m    142\u001b[0m \u001b[0;34m\u001b[0m\u001b[0m\n",
      "\u001b[0;32m~/maro/maro/backends/frame.pyx\u001b[0m in \u001b[0;36mmaro.backends.frame.NodeBase.__getattribute__\u001b[0;34m()\u001b[0m\n",
      "\u001b[0;31mAttributeError\u001b[0m: 'Station' object has no attribute 'id'"
>>>>>>> 9d97f9af
     ]
    }
   ],
   "source": [
    "from maro.simulator import Env\n",
    "from pprint import pprint\n",
    "\n",
    "\n",
    "# Initialize an Env for citi_bike scenario\n",
    "env = Env(scenario=\"citi_bike\", topology=\"toy.3s_4t\", start_tick=0, durations=1440, snapshot_resolution=30)\n",
    "\n",
    "# To get the attribute list that can be accessed in snapshot_list\n",
    "pprint(env.summary['node_detail'], depth=2)\n",
    "print()\n",
    "# The attribute list of stations\n",
    "pprint(env.summary['node_detail']['stations'])"
   ]
  },
  {
   "cell_type": "code",
   "execution_count": null,
   "metadata": {},
<<<<<<< HEAD
   "outputs": [
    {
     "name": "stdout",
     "output_type": "stream",
     "text": [
      "12:04:35 | WARNING | \u001b[33mBinary data files for scenario: citi_bike topology: toy.3s_4t not found.\u001b[0m\n",
      "12:04:35 | WARNING | \u001b[33mGenerating temp binary data file for scenario: citi_bike topology: toy.3s_4t pid: 129013. If you want to keep the data, please use MARO CLI command 'maro env data generate -s citi_bike -t toy.3s_4t' to generate the binary data files first.\u001b[0m\n",
      "12:04:35 | INFO    | \u001b[32mGenerating trip data for topology toy.3s_4t .\u001b[0m\n",
      "12:04:36 | INFO    | \u001b[32mBuilding binary data from /home/Jinyu/.maro/data/citi_bike/.source/.clean/toy.3s_4t/80aa59d9c58d4b5e/trips.csv to /home/Jinyu/.maro/data/citi_bike/.build/toy.3s_4t/80aa59d9c58d4b5e/trips.bin\u001b[0m\n",
      "array([11.,  0., 11., 15.,  0., 15., 16.,  0., 16., 16.,  0., 16.],\n",
      "      dtype=float32)\n"
     ]
    }
   ],
=======
   "outputs": [],
>>>>>>> 9d97f9af
   "source": [
    "from maro.backends.frame import SnapshotList\n",
    "from maro.simulator import Env\n",
    "from pprint import pprint\n",
    "from typing import List\n",
    "\n",
    "\n",
    "# Initialize an Env for citi_bike scenario\n",
    "env = Env(scenario=\"citi_bike\", topology=\"toy.3s_4t\", start_tick=0, durations=1440, snapshot_resolution=30)\n",
    "\n",
    "# Start the environment with None action\n",
    "_, decision_event, is_done = env.step(None)\n",
    "\n",
    "while not is_done:\n",
    "    # Case of access snapshot after a certain number of frames\n",
    "    if env.frame_index >= 24:\n",
    "        # The frame list of past 2 hours\n",
    "        past_2hour_frames = [x for x in range(env.frame_index - 4, env.frame_index)]\n",
    "        decision_station_idx = decision_event.station_idx\n",
    "        intr_station_infos = [\"trip_requirement\", \"bikes\", \"shortage\"]\n",
    "\n",
    "        # Query the snapshot list of this environment to get the information of\n",
    "        # the trip requirements, bikes, shortage of the decision station in the past 2 days\n",
    "        past_2hour_info = env.snapshot_list[\"stations\"][\n",
    "            past_2hour_frames : decision_station_idx : intr_station_infos\n",
    "        ]\n",
    "        pprint(past_2hour_info)\n",
    "        \n",
    "        # This demo code is used to show how to access the information in snapshot,\n",
    "        # so we terminate the env here for clear output\n",
    "        break\n",
    "\n",
    "    # Drive the environment with None action\n",
    "    _, decision_event, is_done = env.step(None)"
   ]
  }
 ],
 "metadata": {
  "kernelspec": {
   "display_name": "Python 3",
   "language": "python",
   "name": "python3"
  },
  "language_info": {
   "codemirror_mode": {
    "name": "ipython",
    "version": 3
   },
   "file_extension": ".py",
   "mimetype": "text/x-python",
   "name": "python",
   "nbconvert_exporter": "python",
   "pygments_lexer": "ipython3",
   "version": "3.7.7"
  }
 },
 "nbformat": 4,
 "nbformat_minor": 4
}<|MERGE_RESOLUTION|>--- conflicted
+++ resolved
@@ -18,21 +18,11 @@
      "name": "stdout",
      "output_type": "stream",
      "text": [
-<<<<<<< HEAD
       "12:03:56 | WARNING | \u001b[33mBinary data files for scenario: citi_bike topology: toy.3s_4t not found.\u001b[0m\n",
       "12:03:56 | WARNING | \u001b[33mGenerating temp binary data file for scenario: citi_bike topology: toy.3s_4t pid: 129013. If you want to keep the data, please use MARO CLI command 'maro env data generate -s citi_bike -t toy.3s_4t' to generate the binary data files first.\u001b[0m\n",
       "12:03:56 | INFO    | \u001b[32mGenerating trip data for topology toy.3s_4t .\u001b[0m\n",
       "12:03:57 | INFO    | \u001b[32mBuilding binary data from /home/Jinyu/.maro/data/citi_bike/.source/.clean/toy.3s_4t/b37f36f2de334eb3/trips.csv to /home/Jinyu/.maro/data/citi_bike/.build/toy.3s_4t/b37f36f2de334eb3/trips.bin\u001b[0m\n",
       "{'trip_requirements': 2156, 'bike_shortage': 1163, 'operation_number': 0}\n"
-=======
-      "04:14:36 | WARNING | \u001b[33mBinary data files for scenario: citi_bike topology: toy.3s_4t not found.\u001b[0m\n",
-      "04:14:36 | WARNING | \u001b[33mGenerating temp binary data file for scenario: citi_bike topology: toy.3s_4t pid: 119694. If you want to keep the data, please use MARO CLI command 'maro env data generate -s citi_bike -t toy.3s_4t' to generate the binary data files first.\u001b[0m\n",
-      "04:14:36 | INFO    | \u001b[32mGenerating trip data for topology toy.3s_4t .\u001b[0m\n",
-      "04:14:37 | INFO    | \u001b[32mCleaning weather data\u001b[0m\n",
-      "04:14:37 | INFO    | \u001b[32mBuilding binary data from /home/Jinyu/.maro/data/citi_bike/.source/.clean/toy.3s_4t/87b553ccd7d54720/trips.csv to /home/Jinyu/.maro/data/citi_bike/.build/toy.3s_4t/87b553ccd7d54720/trips.bin\u001b[0m\n",
-      "04:14:46 | INFO    | \u001b[32mBuilding binary data from /home/Jinyu/.maro/data/citi_bike/.source/.clean/toy.3s_4t/c0f13637d6834da0/weather.csv to /home/Jinyu/.maro/data/citi_bike/.build/toy.3s_4t/c0f13637d6834da0/KNYC_daily.bin\u001b[0m\n",
-      "{'perf': 0.4615742897065673, 'total_trips': 2147, 'total_shortage': 1156}\n"
->>>>>>> 9d97f9af
      ]
     }
    ],
@@ -154,7 +144,6 @@
      "name": "stdout",
      "output_type": "stream",
      "text": [
-<<<<<<< HEAD
       "12:04:06 | WARNING | \u001b[33mBinary data files for scenario: citi_bike topology: toy.3s_4t not found.\u001b[0m\n",
       "12:04:06 | WARNING | \u001b[33mGenerating temp binary data file for scenario: citi_bike topology: toy.3s_4t pid: 129013. If you want to keep the data, please use MARO CLI command 'maro env data generate -s citi_bike -t toy.3s_4t' to generate the binary data files first.\u001b[0m\n",
       "12:04:06 | INFO    | \u001b[32mGenerating trip data for topology toy.3s_4t .\u001b[0m\n",
@@ -199,32 +188,6 @@
       "\n",
       "Env Metrics:\n",
       "{'trip_requirements': 0, 'bike_shortage': 0, 'operation_number': 0}\n"
-=======
-      "04:14:46 | WARNING | \u001b[33mBinary data files for scenario: citi_bike topology: toy.3s_4t not found.\u001b[0m\n",
-      "04:14:46 | WARNING | \u001b[33mGenerating temp binary data file for scenario: citi_bike topology: toy.3s_4t pid: 119694. If you want to keep the data, please use MARO CLI command 'maro env data generate -s citi_bike -t toy.3s_4t' to generate the binary data files first.\u001b[0m\n",
-      "04:14:46 | INFO    | \u001b[32mGenerating trip data for topology toy.3s_4t .\u001b[0m\n",
-      "04:14:47 | INFO    | \u001b[32mCleaning weather data\u001b[0m\n",
-      "04:14:47 | INFO    | \u001b[32mBuilding binary data from /home/Jinyu/.maro/data/citi_bike/.source/.clean/toy.3s_4t/884f539bc7114e88/trips.csv to /home/Jinyu/.maro/data/citi_bike/.build/toy.3s_4t/884f539bc7114e88/trips.bin\u001b[0m\n",
-      "04:14:56 | INFO    | \u001b[32mBuilding binary data from /home/Jinyu/.maro/data/citi_bike/.source/.clean/toy.3s_4t/d23d26ef5cdc45cb/weather.csv to /home/Jinyu/.maro/data/citi_bike/.build/toy.3s_4t/d23d26ef5cdc45cb/KNYC_daily.bin\u001b[0m\n",
-      "The current tick: 0.\n",
-      "The current frame index: 0.\n",
-      "There are 3 agents in this Env.\n",
-      "There will be 48 snapshots in total.\n"
-     ]
-    },
-    {
-     "ename": "AttributeError",
-     "evalue": "'Station' object has no attribute 'id'",
-     "output_type": "error",
-     "traceback": [
-      "\u001b[0;31m---------------------------------------------------------------------------\u001b[0m",
-      "\u001b[0;31mAttributeError\u001b[0m                            Traceback (most recent call last)",
-      "\u001b[0;32m<ipython-input-3-90d896f50313>\u001b[0m in \u001b[0;36m<module>\u001b[0;34m\u001b[0m\n\u001b[1;32m     26\u001b[0m \u001b[0;34m\u001b[0m\u001b[0m\n\u001b[1;32m     27\u001b[0m \u001b[0;31m# The summary info of the environment\u001b[0m\u001b[0;34m\u001b[0m\u001b[0;34m\u001b[0m\u001b[0;34m\u001b[0m\u001b[0m\n\u001b[0;32m---> 28\u001b[0;31m \u001b[0msummary\u001b[0m\u001b[0;34m:\u001b[0m \u001b[0mdict\u001b[0m \u001b[0;34m=\u001b[0m \u001b[0menv\u001b[0m\u001b[0;34m.\u001b[0m\u001b[0msummary\u001b[0m\u001b[0;34m\u001b[0m\u001b[0;34m\u001b[0m\u001b[0m\n\u001b[0m\u001b[1;32m     29\u001b[0m \u001b[0mprint\u001b[0m\u001b[0;34m(\u001b[0m\u001b[0;34mf\"\\nEnv Summary:\"\u001b[0m\u001b[0;34m)\u001b[0m\u001b[0;34m\u001b[0m\u001b[0;34m\u001b[0m\u001b[0m\n\u001b[1;32m     30\u001b[0m \u001b[0mpprint\u001b[0m\u001b[0;34m(\u001b[0m\u001b[0msummary\u001b[0m\u001b[0;34m)\u001b[0m\u001b[0;34m\u001b[0m\u001b[0;34m\u001b[0m\u001b[0m\n",
-      "\u001b[0;32m~/maro/maro/simulator/core.py\u001b[0m in \u001b[0;36msummary\u001b[0;34m(self)\u001b[0m\n\u001b[1;32m    115\u001b[0m         \"\"\"\n\u001b[1;32m    116\u001b[0m         return {\n\u001b[0;32m--> 117\u001b[0;31m             \u001b[0;34m\"node_mapping\"\u001b[0m\u001b[0;34m:\u001b[0m \u001b[0mself\u001b[0m\u001b[0;34m.\u001b[0m\u001b[0m_business_engine\u001b[0m\u001b[0;34m.\u001b[0m\u001b[0mget_node_mapping\u001b[0m\u001b[0;34m(\u001b[0m\u001b[0;34m)\u001b[0m\u001b[0;34m,\u001b[0m\u001b[0;34m\u001b[0m\u001b[0;34m\u001b[0m\u001b[0m\n\u001b[0m\u001b[1;32m    118\u001b[0m             \u001b[0;34m\"node_detail\"\u001b[0m\u001b[0;34m:\u001b[0m \u001b[0mself\u001b[0m\u001b[0;34m.\u001b[0m\u001b[0mcurrent_frame\u001b[0m\u001b[0;34m.\u001b[0m\u001b[0mget_node_info\u001b[0m\u001b[0;34m(\u001b[0m\u001b[0;34m)\u001b[0m\u001b[0;34m\u001b[0m\u001b[0;34m\u001b[0m\u001b[0m\n\u001b[1;32m    119\u001b[0m         }\n",
-      "\u001b[0;32m~/maro/maro/simulator/scenarios/citi_bike/business_engine.py\u001b[0m in \u001b[0;36mget_node_mapping\u001b[0;34m(self)\u001b[0m\n\u001b[1;32m    138\u001b[0m         \u001b[0mnode_mapping\u001b[0m \u001b[0;34m=\u001b[0m \u001b[0;34m{\u001b[0m\u001b[0;34m}\u001b[0m\u001b[0;34m\u001b[0m\u001b[0;34m\u001b[0m\u001b[0m\n\u001b[1;32m    139\u001b[0m         \u001b[0;32mfor\u001b[0m \u001b[0mstation\u001b[0m \u001b[0;32min\u001b[0m \u001b[0mself\u001b[0m\u001b[0;34m.\u001b[0m\u001b[0m_stations\u001b[0m\u001b[0;34m:\u001b[0m\u001b[0;34m\u001b[0m\u001b[0;34m\u001b[0m\u001b[0m\n\u001b[0;32m--> 140\u001b[0;31m             \u001b[0mnode_mapping\u001b[0m\u001b[0;34m[\u001b[0m\u001b[0mstation\u001b[0m\u001b[0;34m.\u001b[0m\u001b[0mindex\u001b[0m\u001b[0;34m]\u001b[0m \u001b[0;34m=\u001b[0m \u001b[0mstation\u001b[0m\u001b[0;34m.\u001b[0m\u001b[0mid\u001b[0m\u001b[0;34m\u001b[0m\u001b[0;34m\u001b[0m\u001b[0m\n\u001b[0m\u001b[1;32m    141\u001b[0m         \u001b[0;32mreturn\u001b[0m \u001b[0mnode_mapping\u001b[0m\u001b[0;34m\u001b[0m\u001b[0;34m\u001b[0m\u001b[0m\n\u001b[1;32m    142\u001b[0m \u001b[0;34m\u001b[0m\u001b[0m\n",
-      "\u001b[0;32m~/maro/maro/backends/frame.pyx\u001b[0m in \u001b[0;36mmaro.backends.frame.NodeBase.__getattribute__\u001b[0;34m()\u001b[0m\n",
-      "\u001b[0;31mAttributeError\u001b[0m: 'Station' object has no attribute 'id'"
->>>>>>> 9d97f9af
      ]
     }
    ],
@@ -312,7 +275,6 @@
      "name": "stdout",
      "output_type": "stream",
      "text": [
-<<<<<<< HEAD
       "12:04:16 | WARNING | \u001b[33mBinary data files for scenario: citi_bike topology: toy.3s_4t not found.\u001b[0m\n",
       "12:04:16 | WARNING | \u001b[33mGenerating temp binary data file for scenario: citi_bike topology: toy.3s_4t pid: 129013. If you want to keep the data, please use MARO CLI command 'maro env data generate -s citi_bike -t toy.3s_4t' to generate the binary data files first.\u001b[0m\n",
       "12:04:16 | INFO    | \u001b[32mGenerating trip data for topology toy.3s_4t .\u001b[0m\n",
@@ -326,32 +288,6 @@
       "*************\n",
       "DecisionEvent(tick=959, station_idx=2, type=DecisionType.Demand, action_scope={0: 1, 1: 1, 2: 30})\n",
       "Action(from_station_idx=0, to_station_idx=2, number=0)\n"
-=======
-      "04:16:02 | WARNING | \u001b[33mBinary data files for scenario: citi_bike topology: toy.3s_4t not found.\u001b[0m\n",
-      "04:16:02 | WARNING | \u001b[33mGenerating temp binary data file for scenario: citi_bike topology: toy.3s_4t pid: 119694. If you want to keep the data, please use MARO CLI command 'maro env data generate -s citi_bike -t toy.3s_4t' to generate the binary data files first.\u001b[0m\n",
-      "04:16:02 | INFO    | \u001b[32mGenerating trip data for topology toy.3s_4t .\u001b[0m\n",
-      "04:16:03 | INFO    | \u001b[32mCleaning weather data\u001b[0m\n",
-      "04:16:03 | INFO    | \u001b[32mBuilding binary data from /home/Jinyu/.maro/data/citi_bike/.source/.clean/toy.3s_4t/067f8d887e094457/trips.csv to /home/Jinyu/.maro/data/citi_bike/.build/toy.3s_4t/067f8d887e094457/trips.bin\u001b[0m\n",
-      "04:16:11 | INFO    | \u001b[32mBuilding binary data from /home/Jinyu/.maro/data/citi_bike/.source/.clean/toy.3s_4t/7863dcc1cc5440ba/weather.csv to /home/Jinyu/.maro/data/citi_bike/.build/toy.3s_4t/7863dcc1cc5440ba/KNYC_daily.bin\u001b[0m\n",
-      "*************\n",
-      "DecisionEvent(tick=479, station_idx=0, type=DecisionType.Demand, action_scope={2: 0, 1: 1, 0: 29})\n",
-      "<maro.simulator.scenarios.citi_bike.common.Action object at 0x7fad75a3f1d0>\n",
-      "*************\n",
-      "DecisionEvent(tick=539, station_idx=2, type=DecisionType.Demand, action_scope={0: 0, 1: 0, 2: 29})\n",
-      "<maro.simulator.scenarios.citi_bike.common.Action object at 0x7fad75a4bc10>\n",
-      "*************\n",
-      "DecisionEvent(tick=619, station_idx=0, type=DecisionType.Demand, action_scope={2: 1, 1: 3, 0: 30})\n",
-      "<maro.simulator.scenarios.citi_bike.common.Action object at 0x7fad75d5f7d0>\n",
-      "*************\n",
-      "DecisionEvent(tick=959, station_idx=2, type=DecisionType.Demand, action_scope={0: 0, 1: 0, 2: 29})\n",
-      "<maro.simulator.scenarios.citi_bike.common.Action object at 0x7fad757e3f10>\n",
-      "*************\n",
-      "DecisionEvent(tick=1059, station_idx=2, type=DecisionType.Demand, action_scope={1: 0, 0: 0, 2: 30})\n",
-      "<maro.simulator.scenarios.citi_bike.common.Action object at 0x7fad7580fe90>\n",
-      "*************\n",
-      "DecisionEvent(tick=1319, station_idx=0, type=DecisionType.Demand, action_scope={2: 1, 1: 0, 0: 30})\n",
-      "<maro.simulator.scenarios.citi_bike.common.Action object at 0x7fad7593d690>\n"
->>>>>>> 9d97f9af
      ]
     }
    ],
@@ -449,7 +385,6 @@
      "name": "stdout",
      "output_type": "stream",
      "text": [
-<<<<<<< HEAD
       "12:04:26 | WARNING | \u001b[33mBinary data files for scenario: citi_bike topology: toy.3s_4t not found.\u001b[0m\n",
       "12:04:26 | WARNING | \u001b[33mGenerating temp binary data file for scenario: citi_bike topology: toy.3s_4t pid: 129013. If you want to keep the data, please use MARO CLI command 'maro env data generate -s citi_bike -t toy.3s_4t' to generate the binary data files first.\u001b[0m\n",
       "12:04:26 | INFO    | \u001b[32mGenerating trip data for topology toy.3s_4t .\u001b[0m\n",
@@ -472,28 +407,6 @@
       "                'weather': {'slots': 1, 'type': 'i2'},\n",
       "                'weekday': {'slots': 1, 'type': 'i2'}},\n",
       " 'number': 3}\n"
-=======
-      "04:18:04 | WARNING | \u001b[33mBinary data files for scenario: citi_bike topology: toy.3s_4t not found.\u001b[0m\n",
-      "04:18:04 | WARNING | \u001b[33mGenerating temp binary data file for scenario: citi_bike topology: toy.3s_4t pid: 119694. If you want to keep the data, please use MARO CLI command 'maro env data generate -s citi_bike -t toy.3s_4t' to generate the binary data files first.\u001b[0m\n",
-      "04:18:04 | INFO    | \u001b[32mGenerating trip data for topology toy.3s_4t .\u001b[0m\n",
-      "04:18:05 | INFO    | \u001b[32mCleaning weather data\u001b[0m\n",
-      "04:18:05 | INFO    | \u001b[32mBuilding binary data from /home/Jinyu/.maro/data/citi_bike/.source/.clean/toy.3s_4t/6ca7bfe80c304dc5/trips.csv to /home/Jinyu/.maro/data/citi_bike/.build/toy.3s_4t/6ca7bfe80c304dc5/trips.bin\u001b[0m\n",
-      "04:18:13 | INFO    | \u001b[32mBuilding binary data from /home/Jinyu/.maro/data/citi_bike/.source/.clean/toy.3s_4t/c1505f6fe88e4d96/weather.csv to /home/Jinyu/.maro/data/citi_bike/.build/toy.3s_4t/c1505f6fe88e4d96/KNYC_daily.bin\u001b[0m\n"
-     ]
-    },
-    {
-     "ename": "AttributeError",
-     "evalue": "'Station' object has no attribute 'id'",
-     "output_type": "error",
-     "traceback": [
-      "\u001b[0;31m---------------------------------------------------------------------------\u001b[0m",
-      "\u001b[0;31mAttributeError\u001b[0m                            Traceback (most recent call last)",
-      "\u001b[0;32m<ipython-input-5-7db047e946d1>\u001b[0m in \u001b[0;36m<module>\u001b[0;34m\u001b[0m\n\u001b[1;32m      7\u001b[0m \u001b[0;34m\u001b[0m\u001b[0m\n\u001b[1;32m      8\u001b[0m \u001b[0;31m# To get the attribute list that can be accessed in snapshot_list\u001b[0m\u001b[0;34m\u001b[0m\u001b[0;34m\u001b[0m\u001b[0;34m\u001b[0m\u001b[0m\n\u001b[0;32m----> 9\u001b[0;31m \u001b[0mpprint\u001b[0m\u001b[0;34m(\u001b[0m\u001b[0menv\u001b[0m\u001b[0;34m.\u001b[0m\u001b[0msummary\u001b[0m\u001b[0;34m[\u001b[0m\u001b[0;34m'node_detail'\u001b[0m\u001b[0;34m]\u001b[0m\u001b[0;34m,\u001b[0m \u001b[0mdepth\u001b[0m\u001b[0;34m=\u001b[0m\u001b[0;36m2\u001b[0m\u001b[0;34m)\u001b[0m\u001b[0;34m\u001b[0m\u001b[0;34m\u001b[0m\u001b[0m\n\u001b[0m\u001b[1;32m     10\u001b[0m \u001b[0mprint\u001b[0m\u001b[0;34m(\u001b[0m\u001b[0;34m)\u001b[0m\u001b[0;34m\u001b[0m\u001b[0;34m\u001b[0m\u001b[0m\n\u001b[1;32m     11\u001b[0m \u001b[0;31m# The attribute list of stations\u001b[0m\u001b[0;34m\u001b[0m\u001b[0;34m\u001b[0m\u001b[0;34m\u001b[0m\u001b[0m\n",
-      "\u001b[0;32m~/maro/maro/simulator/core.py\u001b[0m in \u001b[0;36msummary\u001b[0;34m(self)\u001b[0m\n\u001b[1;32m    115\u001b[0m         \"\"\"\n\u001b[1;32m    116\u001b[0m         return {\n\u001b[0;32m--> 117\u001b[0;31m             \u001b[0;34m\"node_mapping\"\u001b[0m\u001b[0;34m:\u001b[0m \u001b[0mself\u001b[0m\u001b[0;34m.\u001b[0m\u001b[0m_business_engine\u001b[0m\u001b[0;34m.\u001b[0m\u001b[0mget_node_mapping\u001b[0m\u001b[0;34m(\u001b[0m\u001b[0;34m)\u001b[0m\u001b[0;34m,\u001b[0m\u001b[0;34m\u001b[0m\u001b[0;34m\u001b[0m\u001b[0m\n\u001b[0m\u001b[1;32m    118\u001b[0m             \u001b[0;34m\"node_detail\"\u001b[0m\u001b[0;34m:\u001b[0m \u001b[0mself\u001b[0m\u001b[0;34m.\u001b[0m\u001b[0mcurrent_frame\u001b[0m\u001b[0;34m.\u001b[0m\u001b[0mget_node_info\u001b[0m\u001b[0;34m(\u001b[0m\u001b[0;34m)\u001b[0m\u001b[0;34m\u001b[0m\u001b[0;34m\u001b[0m\u001b[0m\n\u001b[1;32m    119\u001b[0m         }\n",
-      "\u001b[0;32m~/maro/maro/simulator/scenarios/citi_bike/business_engine.py\u001b[0m in \u001b[0;36mget_node_mapping\u001b[0;34m(self)\u001b[0m\n\u001b[1;32m    138\u001b[0m         \u001b[0mnode_mapping\u001b[0m \u001b[0;34m=\u001b[0m \u001b[0;34m{\u001b[0m\u001b[0;34m}\u001b[0m\u001b[0;34m\u001b[0m\u001b[0;34m\u001b[0m\u001b[0m\n\u001b[1;32m    139\u001b[0m         \u001b[0;32mfor\u001b[0m \u001b[0mstation\u001b[0m \u001b[0;32min\u001b[0m \u001b[0mself\u001b[0m\u001b[0;34m.\u001b[0m\u001b[0m_stations\u001b[0m\u001b[0;34m:\u001b[0m\u001b[0;34m\u001b[0m\u001b[0;34m\u001b[0m\u001b[0m\n\u001b[0;32m--> 140\u001b[0;31m             \u001b[0mnode_mapping\u001b[0m\u001b[0;34m[\u001b[0m\u001b[0mstation\u001b[0m\u001b[0;34m.\u001b[0m\u001b[0mindex\u001b[0m\u001b[0;34m]\u001b[0m \u001b[0;34m=\u001b[0m \u001b[0mstation\u001b[0m\u001b[0;34m.\u001b[0m\u001b[0mid\u001b[0m\u001b[0;34m\u001b[0m\u001b[0;34m\u001b[0m\u001b[0m\n\u001b[0m\u001b[1;32m    141\u001b[0m         \u001b[0;32mreturn\u001b[0m \u001b[0mnode_mapping\u001b[0m\u001b[0;34m\u001b[0m\u001b[0;34m\u001b[0m\u001b[0m\n\u001b[1;32m    142\u001b[0m \u001b[0;34m\u001b[0m\u001b[0m\n",
-      "\u001b[0;32m~/maro/maro/backends/frame.pyx\u001b[0m in \u001b[0;36mmaro.backends.frame.NodeBase.__getattribute__\u001b[0;34m()\u001b[0m\n",
-      "\u001b[0;31mAttributeError\u001b[0m: 'Station' object has no attribute 'id'"
->>>>>>> 9d97f9af
      ]
     }
    ],
@@ -516,7 +429,6 @@
    "cell_type": "code",
    "execution_count": null,
    "metadata": {},
-<<<<<<< HEAD
    "outputs": [
     {
      "name": "stdout",
@@ -531,9 +443,6 @@
      ]
     }
    ],
-=======
-   "outputs": [],
->>>>>>> 9d97f9af
    "source": [
     "from maro.backends.frame import SnapshotList\n",
     "from maro.simulator import Env\n",

# Copyright (c) Microsoft Corporation.
# Licensed under the MIT license.

import os

import numpy as np

from maro.simulator import Env
<<<<<<< HEAD

=======
>>>>>>> f878f802
from maro.rl import AgentManagerMode, MaxDeltaEarlyStoppingChecker, KStepExperienceShaper, SimpleLearner, SimpleActor, \
    TwoPhaseLinearExplorer
from maro.utils import Logger, convert_dottable

from components.action_shaper import CIMActionShaper
from components.agent_manager import create_dqn_agents, DQNAgentManager
from components.config import set_input_dim
from components.experience_shaper import TruncatedExperienceShaper
from components.state_shaper import CIMStateShaper


def launch(config):
    # First determine the input dimension and add it to the config.
    set_input_dim(config)
    config = convert_dottable(config)
    # Step 1: Initialize a CIM environment for using a toy dataset.
    env = Env(config.env.scenario, config.env.topology, durations=config.env.durations)
    agent_id_list = [str(agent_id) for agent_id in env.agent_idx_list]

    # Step 2: Create state, action and experience shapers. We also need to create an explorer here due to the
    # greedy nature of the DQN algorithm.
    state_shaper = CIMStateShaper(**config.state_shaping)
    action_shaper = CIMActionShaper(action_space=list(np.linspace(-1.0, 1.0, config.agents.algorithm.num_actions)))
    if config.experience_shaping.type == "truncated":
        experience_shaper = TruncatedExperienceShaper(**config.experience_shaping.truncated)
    else:
        experience_shaper = KStepExperienceShaper(
            reward_func=lambda mt: 1-mt["container_shortage"]/mt["order_requirements"],
            **config.experience_shaping.k_step
        )

    # Step 3: Create agents and an agent manager.
    agent_manager = DQNAgentManager(
        name="cim_learner",
        mode=AgentManagerMode.TRAIN_INFERENCE,
        agent_dict=create_dqn_agents(agent_id_list, config.agents),
        state_shaper=state_shaper,
        action_shaper=action_shaper,
        experience_shaper=experience_shaper
    )

    # Step 4: Create an actor and a learner to start the training process.
    early_stopping_checker = MaxDeltaEarlyStoppingChecker(
        last_k=config.general.early_stopping.last_k,
        threshold=config.general.early_stopping.threshold
    )
    actor = SimpleActor(env=env, inference_agents=agent_manager)
    learner = SimpleLearner(
        trainable_agents=agent_manager,
        actor=actor,
        explorer=TwoPhaseLinearExplorer(**config.exploration),
        logger=Logger("single_host_cim_learner", auto_timestamp=False)
    )
    learner.train(
        max_episode=config.general.max_episode,
        early_stopping_checker=early_stopping_checker,
        warmup_ep=config.general.early_stopping.warmup_ep,
        early_stopping_metric_func=lambda x: 1 - x["container_shortage"] / x["order_requirements"],
    )
    learner.test()
    learner.dump_models(os.path.join(os.getcwd(), "models"))
    learner.exit()


if __name__ == "__main__":
    from components.config import config
    launch(config)<|MERGE_RESOLUTION|>--- conflicted
+++ resolved
@@ -6,10 +6,6 @@
 import numpy as np
 
 from maro.simulator import Env
-<<<<<<< HEAD
-
-=======
->>>>>>> f878f802
 from maro.rl import AgentManagerMode, MaxDeltaEarlyStoppingChecker, KStepExperienceShaper, SimpleLearner, SimpleActor, \
     TwoPhaseLinearExplorer
 from maro.utils import Logger, convert_dottable

# Copyright (c) Microsoft Corporation.
# Licensed under the MIT license.

"""
This script is used to debug distributed algorithm in single host multi-process mode.
"""

import argparse
import os

<<<<<<< HEAD

if __name__ == "__main__":
    parser = argparse.ArgumentParser()
    parser.add_argument("group_name", help="group name")
    parser.add_argument("num_actors", type=int, help="number of actors")
    args = parser.parse_args()
    learner_path = f"{os.path.split(os.path.realpath(__file__))[0]}/dist_learner.py &"
    actor_path = f"{os.path.split(os.path.realpath(__file__))[0]}/dist_actor.py &"
=======
from .components.config import config
>>>>>>> 6fefae41

    # Launch the learner process
    os.system(f"GROUP={args.group_name} NUM_ACTORS={args.num_actors} python " + learner_path)

    # Launch the actor processes
    for _ in range(args.num_actors):
        os.system(f"GROUP={args.group_name} python " + actor_path)<|MERGE_RESOLUTION|>--- conflicted
+++ resolved
@@ -8,8 +8,6 @@
 import argparse
 import os
 
-<<<<<<< HEAD
-
 if __name__ == "__main__":
     parser = argparse.ArgumentParser()
     parser.add_argument("group_name", help="group name")
@@ -17,9 +15,6 @@
     args = parser.parse_args()
     learner_path = f"{os.path.split(os.path.realpath(__file__))[0]}/dist_learner.py &"
     actor_path = f"{os.path.split(os.path.realpath(__file__))[0]}/dist_actor.py &"
-=======
-from .components.config import config
->>>>>>> 6fefae41
 
     # Launch the learner process
     os.system(f"GROUP={args.group_name} NUM_ACTORS={args.num_actors} python " + learner_path)

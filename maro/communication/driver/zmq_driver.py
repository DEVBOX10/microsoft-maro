--- conflicted
+++ resolved
@@ -11,22 +11,12 @@
 import zmq
 
 # private package
-<<<<<<< HEAD
 from maro.communication import AbsDriver, Message
 from maro.communication.utils import default_parameters
-from maro.utils import DummyLogger, NON_RESTART_EXIT_CODE
-from maro.utils.exception.communication_exception import PeersConnectionError, DriverReceiveError, DriverSendError, \
-    SocketTypeError, PeersDisconnectionError, PendingToSend
-=======
-from maro.utils import DummyLogger
+from maro.utils import NON_RESTART_EXIT_CODE, DummyLogger
 from maro.utils.exception.communication_exception import (
-    DriverReceiveError, DriverSendError, PeersConnectionError, SocketTypeError
+    DriverReceiveError, DriverSendError, PeersConnectionError, PeersDisconnectionError, PendingToSend, SocketTypeError
 )
->>>>>>> fb26bbff
-
-from ..message import Message
-from ..utils import default_parameters
-from .abs_driver import AbsDriver
 
 PROTOCOL = default_parameters.driver.zmq.protocol
 SEND_TIMEOUT = default_parameters.driver.zmq.send_timeout
@@ -47,7 +37,6 @@
     """
 
     def __init__(
-<<<<<<< HEAD
         self,
         component_type: str,
         protocol: str = PROTOCOL,
@@ -56,11 +45,6 @@
         logger=DummyLogger()
     ):
         self._component_type = component_type
-=======
-        self, protocol: str = PROTOCOL, send_timeout: int = SEND_TIMEOUT,
-        receive_timeout: int = RECEIVE_TIMEOUT, logger=DummyLogger()
-    ):
->>>>>>> fb26bbff
         self._protocol = protocol
         self._send_timeout = send_timeout
         self._receive_timeout = receive_timeout
@@ -77,13 +61,8 @@
         - ``unicast_receiver``: The ``zmq.PULL`` socket, use for receiving message from one-to-one communication,
         - ``broadcast_sender``: The ``zmq.PUB`` socket, use for broadcasting message to all subscribers,
         - ``broadcast_receiver``: The ``zmq.SUB`` socket, use for listening message from broadcast.
-<<<<<<< HEAD
-        - ``poller``: The zmq output multiplexing, use for receiving message from ``zmq.PULL`` socket and
-        ``zmq.SUB`` socket.
-=======
         - ``poller``: The zmq output multiplexing, use for receiving message from ``zmq.PULL`` socket and \
             ``zmq.SUB`` socket.
->>>>>>> fb26bbff
         """
         self._unicast_receiver = self._zmq_context.socket(zmq.PULL)
         unicast_receiver_port = self._unicast_receiver.bind_to_random_port(f"{self._protocol}://*")

--- conflicted
+++ resolved
@@ -7,13 +7,10 @@
 # 2. event object pool, this will make get_finished_events function stop working.
 #    we can enable this to disable pooling
 
-<<<<<<< HEAD
-from enum import IntEnum, Enum
-=======
->>>>>>> fb26bbff
 from collections import defaultdict
-from enum import IntEnum
-from typing import Callable, List
+from enum import Enum, IntEnum
+from typing import Callable
+
 
 class MaroEvents (Enum):
     """Predefined decision event types, that used to communicate with outside."""
@@ -63,15 +60,10 @@
         self.state = EventState.PENDING
 
     def __repr__(self):
-<<<<<<< HEAD
-        return f"{{ tick: {self.tick}, type: {self.event_type}, " \
-               f"state: {self.state}, payload: {self.payload} }}"
-=======
         return (
             f"{{ tick: {self.tick}, type: {self.event_type}, "
             f"category: {self.category}, state: {self.state}, payload: {self.payload} }}"
         )
->>>>>>> fb26bbff
 
     def __str__(self):
         return self.__repr__()

--- conflicted
+++ resolved
@@ -1,15 +1,9 @@
 # Copyright (c) Microsoft Corporation.
 # Licensed under the MIT license.
 
-<<<<<<< HEAD
 from enum import Enum
 import sys
 from typing import Callable
-=======
-import sys
-from collections import defaultdict
-from enum import Enum
->>>>>>> 5d4831d8
 
 from maro.communication import Proxy, SessionType
 from maro.communication.registry_table import RegisterTable
@@ -29,14 +23,9 @@
         proxy_params: Parameters for instantiating a ``Proxy`` instance.
         experience_collecting_func (Callable): A function responsible for collecting experiences from multiple sources.
     """
-<<<<<<< HEAD
     def __init__(self, proxy_params, experience_collecting_func: Callable):
         self._proxy = Proxy(component_type="learner", **proxy_params)
         self._experience_collecting_func = experience_collecting_func
-=======
-    def __init__(self, proxy_params):
-        self._proxy = Proxy(component_type="learner", **proxy_params)
->>>>>>> 5d4831d8
 
     def roll_out(
         self, model_dict: dict = None, epsilon_dict: dict = None, done: bool = False, return_details: bool = True
@@ -77,20 +66,9 @@
                 session_type=SessionType.TASK,
                 destination_payload_list=payloads
             )
-<<<<<<< HEAD
 
             performance = [(msg.source, msg.payload[PayloadKey.PERFORMANCE]) for msg in replies]
             experiences_by_source = {msg.source: msg.payload[PayloadKey.EXPERIENCE] for msg in replies}
-=======
-            for msg in replies:
-                performance[msg.source] = msg.payload[PayloadKey.PERFORMANCE]
-                if msg.payload[PayloadKey.EXPERIENCE] is not None:
-                    for agent_id, exp_set in msg.payload[PayloadKey.EXPERIENCE].items():
-                        if agent_id not in exp_by_agent:
-                            exp_by_agent[agent_id] = defaultdict(list)
-                        for k, v in exp_set.items():
-                            exp_by_agent[agent_id][k].extend(v)
->>>>>>> 5d4831d8
 
             return performance, self._experience_collecting_func(experiences_by_source)
 
@@ -127,14 +105,10 @@
         self._proxy.reply(
             received_message=message,
             tag=MessageTag.UPDATE,
-<<<<<<< HEAD
             payload={
                 PayloadKey.PERFORMANCE: performance,
                 PayloadKey.EXPERIENCE: experiences
             }
-=======
-            payload={PayloadKey.PERFORMANCE: performance, PayloadKey.EXPERIENCE: experiences}
->>>>>>> 5d4831d8
         )
 
     def launch(self):

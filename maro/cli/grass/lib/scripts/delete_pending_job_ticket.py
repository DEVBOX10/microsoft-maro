# Copyright (c) Microsoft Corporation.
# Licensed under the MIT license.


import argparse

from redis import Redis

from .utils import load_cluster_details


def delete_pending_job_ticket(cluster_name: str, job_name: str):
    # Load details
    cluster_details = load_cluster_details(cluster_name=cluster_name)
    master_hostname = cluster_details['master']['hostname']
    redis_port = cluster_details['master']['redis']['port']

<<<<<<< HEAD
    redis = Redis(host=master_hostname, port=redis_port, charset="utf-8", decode_responses=True)
=======
    redis = Redis(
        host=master_hostname,
        port=redis_port,
        charset="utf-8",
        decode_responses=True
    )
>>>>>>> fb26bbff
    redis.lrem(
        f"{cluster_name}:pending_job_tickets",
        0,
        job_name
    )


if __name__ == "__main__":
    parser = argparse.ArgumentParser()
    parser.add_argument('cluster_name')
    parser.add_argument('job_name')
    args = parser.parse_args()

    delete_pending_job_ticket(
        cluster_name=args.cluster_name, job_name=args.job_name)<|MERGE_RESOLUTION|>--- conflicted
+++ resolved
@@ -15,16 +15,12 @@
     master_hostname = cluster_details['master']['hostname']
     redis_port = cluster_details['master']['redis']['port']
 
-<<<<<<< HEAD
-    redis = Redis(host=master_hostname, port=redis_port, charset="utf-8", decode_responses=True)
-=======
     redis = Redis(
         host=master_hostname,
         port=redis_port,
         charset="utf-8",
         decode_responses=True
     )
->>>>>>> fb26bbff
     redis.lrem(
         f"{cluster_name}:pending_job_tickets",
         0,

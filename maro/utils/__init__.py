--- conflicted
+++ resolved
@@ -1,13 +1,8 @@
 # Copyright (c) Microsoft Corporation.
 # Licensed under the MIT license.
 
-<<<<<<< HEAD
-from maro.utils.logger import DummyLogger, InternalLogger, LogFormat, Logger
-from maro.utils.utils import DottableDict, clone, convert_dottable, set_seeds
-=======
 from .logger import DummyLogger, InternalLogger, LogFormat, Logger
 from .utils import DottableDict, clone, convert_dottable, set_seeds
->>>>>>> 977891f4
 
 __all__ = [
     "Logger", "InternalLogger", "DummyLogger", "LogFormat",

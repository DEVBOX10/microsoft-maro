
name: build

on:
  push:
    tags:
    - "maro-[0-9]+\\.[0-9]+\\.*"
  workflow_dispatch:
<<<<<<< HEAD
    inputs:
      logLevel:
        description: 'package version'
        required: true
        default: ''
=======
>>>>>>> 886df6c7

jobs:
  build:
    runs-on: ${{ matrix.os }}
    strategy:
      matrix:
        os: [ubuntu-latest, windows-latest, macos-latest]
        python-version: [3.6, 3.7]

    steps:
    - uses: actions/checkout@v2

    - name: setup python
      uses: actions/setup-python@v2
      with:
        python-version: ${{ matrix.python-version }}

    - name: Install dependencies
      run: |
        python -m pip install --upgrade pip
        pip install wheel twine

    - name: Install build dependencies
      run: | 
        pip install -r maro/requirements.build.txt

    - name: Compile cython files
      run: |
        cython ./maro/backends/backend.pyx ./maro/backends/np_backend.pyx ./maro/backends/raw_backend.pyx ./maro/backends/frame.pyx -3 -E FRAME_BACKEND=NUMPY,NODES_MEMORY_LAYOUT=ONE_BLOCK -X embedsignature=True

    - name: Build wheel on Windows and macOS
      if: runner.os == 'Windows' || runner.os == 'macOS'
      run: |
        python setup.py bdist_wheel

    - name: Build manylinux wheel
      if: runner.os == 'Linux' && matrix.python-version == '3.6'
      uses: RalfG/python-wheels-manylinux-build@v0.3.1-manylinux2010_x86_64
      with:
        python-versions: 'cp36-cp36m cp37-cp37m'
        build-requirements: 'numpy'
        pip-wheel-args: '-w ./wheelhouse' # save wheel packages to wheelhouse folder
    
    - name: Move valid packages to dist folder for manylinux
      if: runner.os == 'Linux' && matrix.python-version == '3.6'
      run: |
        mkdir -p dist
        cp wheelhouse/pymaro-*-manylinux*.whl dist

    - name: Build source package on linux
      if: runner.os == 'Linux' && matrix.python-version == '3.6'
      run: |
        python setup.py sdist 

    - name: Upload linux wheel to artifact
      uses: actions/upload-artifact@v2
      with:
        name: local-wheels
        path: |
          dist/*.whl
          dist/*.gz

    - name: Publish wheels to PyPI
      env:
        TWINE_USERNAME: ${{ secrets.PYPI_USERNAME }}
        TWINE_PASSWORD: ${{ secrets.PYPI_PASSWORD }}
      if: (runner.os == 'Linux' && matrix.python-version == '3.6') || (runner.os == 'Windows' || runner.os == 'macOS')
      run: |
        twine upload --verbose dist/*.whl<|MERGE_RESOLUTION|>--- conflicted
+++ resolved
@@ -6,14 +6,6 @@
     tags:
     - "maro-[0-9]+\\.[0-9]+\\.*"
   workflow_dispatch:
-<<<<<<< HEAD
-    inputs:
-      logLevel:
-        description: 'package version'
-        required: true
-        default: ''
-=======
->>>>>>> 886df6c7
 
 jobs:
   build:
